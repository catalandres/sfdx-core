--- conflicted
+++ resolved
@@ -38,15 +38,9 @@
     }
   },
   "dependencies": {
-<<<<<<< HEAD
     "@salesforce/kit": "^1.0.0",
     "@salesforce/ts-sinon": "^1.0.0",
     "@salesforce/ts-types": "^1.0.0",
-=======
-    "@salesforce/kit": "0.13.6",
-    "@salesforce/ts-sinon": "0.2.10",
-    "@salesforce/ts-types": "0.20.2",
->>>>>>> 7aa402f8
     "@types/jsforce": "1.9.2",
     "bunyan-sfdx-no-dtrace": "1.8.2",
     "debug": "^3.1.0",
