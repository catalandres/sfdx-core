/*
 * Copyright (c) 2016, salesforce.com, inc.
 * All rights reserved.
 * Licensed under the BSD 3-Clause license.
 * For full license text, see LICENSE.txt file in the repo root or https://opensource.org/licenses/BSD-3-Clause
 */
import { isString, cloneDeep, maxBy } from 'lodash';
import { Logger } from './logger';
import { AuthInfo } from './authInfo';
import { SfdxConfigAggregator } from './config/sfdxConfigAggregator';
import { Connection as JSForceConnection, ConnectionOptions, RequestInfo } from 'jsforce';
import { SfdxUtil } from './util';
import { SfdxError } from './sfdxError';

const clientId: string = `sfdx toolbelt:${process.env.SFDX_SET_CLIENT_IDS || ''}`;
export const SFDX_HTTP_HEADERS = {
    'content-type': 'application/json',
    'user-agent': clientId
};

/**
 * Handles connections and requests to Salesforce Orgs.
 * @extends jsforce.Connection
 *
 * @example
 * // Uses latest API version
 * const connection = await Connection.create(await AuthInfo.create(myAdminUsername));
 * connection.query('SELECT Name from Account');
 *
 * // Use different API version
 * connection.setApiVersion("42.0");
 * connection.query('SELECT Name from Account');
 */
export class Connection extends JSForceConnection {

    /**
     * Create and return a connection to an org using authentication info.
     * The returned connection uses the latest API version available on the
     * server unless the apiVersion [config]{@link SfdxConfig} value is set.
     *
     * @param {AuthInfo} authInfo The authentication info from the persistence store.
     * @param {SfdxConfigAggregator} [configAggregator] The aggregated config object.
     * @returns {Promise<Connection>}
     */
    public static async create(authInfo: AuthInfo, configAggregator?: SfdxConfigAggregator): Promise<Connection> {
        const logger = await Logger.child('connection');
        const _aggregator = configAggregator || await SfdxConfigAggregator.create();
        const versionFromConfig = _aggregator.getInfo('apiVersion').value as string;
        const baseOptions: ConnectionOptions = {
            // Set the API version obtained from the config aggregator.
            // Will use jsforce default if undefined.
            version: versionFromConfig,
            callOptions: {
                client: clientId
            }
        };

        // Get connection options from auth info and create a new jsForce connection
        const connectionOptions: ConnectionOptions = Object.assign(baseOptions, authInfo.getConnectionOptions());
        const conn = new Connection(connectionOptions, authInfo, logger);
        if (!versionFromConfig) {
            await conn.useLatestApiVersion();
        }
        return conn;
    }

    // We want to use 1 logger for this class and the jsForce base classes so override
    // the jsForce connection.tooling.logger and connection.logger.
    private logger: Logger;
    private _logger: Logger;

    private authInfo: AuthInfo;

    constructor(options: ConnectionOptions, authInfo: AuthInfo, logger?: Logger) {
        super(options);

        this.authInfo = authInfo;

        // Set the jsForce connection logger to be our Bunyan logger.
        if (logger) {
            this.logger = this._logger = this.tooling._logger = logger;
        }
    }

    /**
     * Send REST API request with given HTTP request info, with connected session information
     * and SFDX headers.
     *
     * @override
     *
<<<<<<< HEAD
     * @param request HTTP request object or URL to GET request
     * @param options HTTP API request options
     * @returns {Promise<object>}
=======
     * @param {RequestInfo | string} request HTTP request object or URL to GET request.
     * @param [options] HTTP API request options.
     * @returns {Promise<any>} The request Promise.
>>>>>>> 7a878d29
     */
    public async request(request: RequestInfo | string, options?): Promise<object> {
        const _request: RequestInfo = isString(request) ? { method: 'GET', url: request } : request;
        _request.headers = Object.assign({}, SFDX_HTTP_HEADERS, _request.headers);
        this.logger.debug(`request: ${JSON.stringify(_request)}`);
        return super.request(_request, options);
    }

    /**
     * @returns {string} The Force API base url for the instance.
     */
    public baseUrl(): string {
        // essentially the same as pathJoin(super.instanceUrl, 'services', 'data', `v${super.version}`);
        return super._baseUrl();
    }

    /**
     * Retrieves the highest api version that is supported by the target server instance.
     * @returns {Promise<string>} The max API version number. i.e 46.0
     */
    public async retrieveMaxApiVersion(): Promise<string> {
        const versions: object[] = (await this.request(`${this.instanceUrl}/services/data`)) as object[];
        this.logger.debug(`response for org versions: ${versions}`);
        return maxBy(versions, (version) => version['version'])['version'];
    }

    /**
     * Use the latest API version available on `this.instanceUrl`.
     */
    public async useLatestApiVersion(): Promise<void> {
        try {
            this.setApiVersion(await this.retrieveMaxApiVersion());
        } catch (err) {
            // Don't fail if we can't use the latest, just use the default
            this.logger.warn('Failed to set the latest API version:', err);
        }
    }

    /**
     * Get the API version used for all connection requests.
     * @returns {string}
     */
    public getApiVersion(): string {
        return this.version;
    }

    /**
     * Set the API version for all connection requests.
     * @param {string} version The API version.
     * @throws {SfdxError} **`{name: 'IncorrectAPIVersion'}`:** Incorrect API version.
     */
    public setApiVersion(version: string): void {
        if (!SfdxUtil.validateApiVersion(version)) {
            throw new SfdxError(`Invalid API version ${version}. Expecting format "[1-9][0-9].0", i.e. 42.0`, 'IncorrectAPIVersion');
        }
        this.version = version;
    }

    /**
     * Getter for the AuthInfo
     * @returns {AuthInfo} A cloned authInfo.
     */
    public getAuthInfo(): AuthInfo {
        return cloneDeep(this.authInfo);
    }

    /**
     * Getter for the username of the Salesforce Org
     * @returns {string}
     */
    public getUsername(): string {
        return this.getAuthInfo().getFields().username;
    }
}<|MERGE_RESOLUTION|>--- conflicted
+++ resolved
@@ -88,15 +88,9 @@
      *
      * @override
      *
-<<<<<<< HEAD
-     * @param request HTTP request object or URL to GET request
-     * @param options HTTP API request options
-     * @returns {Promise<object>}
-=======
      * @param {RequestInfo | string} request HTTP request object or URL to GET request.
      * @param [options] HTTP API request options.
-     * @returns {Promise<any>} The request Promise.
->>>>>>> 7a878d29
+     * @returns {Promise<object>} The request Promise.
      */
     public async request(request: RequestInfo | string, options?): Promise<object> {
         const _request: RequestInfo = isString(request) ? { method: 'GET', url: request } : request;
